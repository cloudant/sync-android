/*
 * Copyright (c) 2015 IBM Corp. All rights reserved.
 *
 * Licensed under the Apache License, Version 2.0 (the "License"); you may not use this file
 * except in compliance with the License. You may obtain a copy of the License at
 *
 * http://www.apache.org/licenses/LICENSE-2.0
 *
 * Unless required by applicable law or agreed to in writing, software distributed under the
 * License is distributed on an "AS IS" BASIS, WITHOUT WARRANTIES OR CONDITIONS OF ANY KIND,
 * either express or implied. See the License for the specific language governing permissions
 * and limitations under the License.
 */

package com.cloudant.sync.sqlite;

import com.cloudant.sync.datastore.encryption.KeyProvider;
<<<<<<< HEAD
=======
import com.cloudant.sync.datastore.encryption.NullKeyProvider;
>>>>>>> 3bd4497d

import java.io.IOException;
import java.sql.SQLException;
import java.util.concurrent.Callable;
import java.util.concurrent.ExecutionException;
import java.util.concurrent.ExecutorService;
import java.util.concurrent.Executors;
import java.util.concurrent.Future;
import java.util.logging.Level;
import java.util.logging.Logger;

/**
 * SQLDatabaseQuue provides the ability to ensure that the
 * only a single thread accesses the SQLDatabase. Tasks submitted to this
 * queue are guaranteed to be executed in the order they are received
 */
public class SQLDatabaseQueue {

    private final SQLDatabase db;
    private final ExecutorService queue = Executors.newSingleThreadExecutor();
    private final Logger logger = Logger.getLogger(SQLDatabase.class.getCanonicalName());

    /**
     * Creates an SQLQueue for the database specified.
     * @param filename The file where the database is located
     * @throws IOException If an problem is encountered creating the DB
     */
    public SQLDatabaseQueue(String filename) throws IOException {
        this(filename, new NullKeyProvider());
    }

    /**
     * Creates an SQLQueue for the SQLCipher-based database specified.
     * @param filename The file where the database is located
     * @param provider The key provider object that contains the user-defined SQLCipher key.
     *                 Supply a NullKeyProvider to use a non-encrypted database.
     * @throws IOException If a problem occurs creating the database
     */
    public SQLDatabaseQueue(String filename, KeyProvider provider) throws IOException {
        this.db = SQLDatabaseFactory.createSQLDatabase(filename, provider);
        queue.submit(new Runnable() {
            @Override
            public void run() {
                db.open();
            }
        });
    }

    /**
     * Creates an SQLQueue for the SQLCipher-based database specified.
     * @param filename The file where the database is located
     * @param provider The key provider object that contains the user-defined SQLCipher key
     * @throws IOException If a problem occurs creating the database
     */
    public SQLDatabaseQueue(String filename, KeyProvider provider) throws IOException {
        this.db = SQLDatabaseFactory.createSQLDatabase(filename, provider);
        queue.submit(new Runnable() {
            @Override
            public void run() {
                db.open();
            }
        });
    }

    /**
     * Updates the schema of the database.
     * @param schema The new Schmea for the database
     * @param version The version of the schema
     */
    public void updateSchema(final String[] schema, final int version){
        queue.submit(new Callable<Object>() {
            @Override
            public Object call() throws Exception {
                SQLDatabaseFactory.updateSchema(db,schema,version);
                return null;
            }
        }); //fire and forget

    }

    /**
     * Returns the current version of the database.
     * @return The current version of the database.
     * @throws SQLException Throws if there was an error getting the current database version
     */
    public int getVersion() throws SQLException {
        try {
            return queue.submit(new Callable<Integer>() {
                 @Override
                 public Integer call() throws Exception {
                     return db.getVersion();
                 }
             }).get();
        } catch (InterruptedException e) {
            logger.log(Level.SEVERE,"Failed to get database version",e);
            throw new SQLException(e);
        } catch (ExecutionException e) {
            logger.log(Level.SEVERE,"Failed to get database version",e);
            throw new SQLException(e);
        }
    }

    /**
     * Submits a database task for execution
     * @param callable The task to be performed
     * @param <T> The type of object that is returned from the task
     * @return
     */
    public <T> Future<T> submit(SQLQueueCallable<T> callable){
        callable.setDb(db);
        callable.setRunInTransaction(false);
        return queue.submit(callable);

    }

    /**
     * submits a database task for execution in a transaction
     * @param callable
     * @param <T>
     * @return
     */
    public <T> Future<T> submitTransaction(SQLQueueCallable<T> callable){
        callable.setDb(db);
        callable.setRunInTransaction(true);
        return queue.submit(callable);
    }

    /**
     * Shuts down this database queue and closes
     * the underlying database connection. Any tasks
     * previously submitted for execution will still be
     * executed, however the queue will not accept additional
     * tasks
     */
    public void shutdown() {
        queue.submit(new Runnable() {
            @Override
            public void run() {
                db.close();
            }
        });
        queue.shutdown();
    }

    /**
     * Checks if @{link shutdown} has been called
     * @return true if @{link shutdown} has been called.
     */
    public boolean isShutdown() {
        return queue.isShutdown();
    }
}<|MERGE_RESOLUTION|>--- conflicted
+++ resolved
@@ -15,10 +15,7 @@
 package com.cloudant.sync.sqlite;
 
 import com.cloudant.sync.datastore.encryption.KeyProvider;
-<<<<<<< HEAD
-=======
 import com.cloudant.sync.datastore.encryption.NullKeyProvider;
->>>>>>> 3bd4497d
 
 import java.io.IOException;
 import java.sql.SQLException;
@@ -55,22 +52,6 @@
      * @param filename The file where the database is located
      * @param provider The key provider object that contains the user-defined SQLCipher key.
      *                 Supply a NullKeyProvider to use a non-encrypted database.
-     * @throws IOException If a problem occurs creating the database
-     */
-    public SQLDatabaseQueue(String filename, KeyProvider provider) throws IOException {
-        this.db = SQLDatabaseFactory.createSQLDatabase(filename, provider);
-        queue.submit(new Runnable() {
-            @Override
-            public void run() {
-                db.open();
-            }
-        });
-    }
-
-    /**
-     * Creates an SQLQueue for the SQLCipher-based database specified.
-     * @param filename The file where the database is located
-     * @param provider The key provider object that contains the user-defined SQLCipher key
      * @throws IOException If a problem occurs creating the database
      */
     public SQLDatabaseQueue(String filename, KeyProvider provider) throws IOException {
