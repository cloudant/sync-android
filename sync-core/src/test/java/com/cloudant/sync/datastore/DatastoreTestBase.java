--- conflicted
+++ resolved
@@ -14,11 +14,7 @@
 
 package com.cloudant.sync.datastore;
 
-<<<<<<< HEAD
-import com.cloudant.sync.datastore.encryption.HelperKeyProvider;
-=======
 import com.cloudant.sync.datastore.encryption.HelperSimpleKeyProvider;
->>>>>>> 3bd4497d
 import com.cloudant.sync.util.TestUtils;
 
 import org.junit.After;
@@ -41,11 +37,7 @@
 
         //Open SQLCipher-based datastore if SQLCipher parameter is 'true'
         if(Boolean.valueOf(System.getProperty("test.sqlcipher.passphrase"))) {
-<<<<<<< HEAD
-            this.datastore = (BasicDatastore) (this.datastoreManager.openDatastore(getClass().getSimpleName(), new HelperKeyProvider()));
-=======
             this.datastore = (BasicDatastore) (this.datastoreManager.openDatastore(getClass().getSimpleName(), new HelperSimpleKeyProvider()));
->>>>>>> 3bd4497d
         } else {
             this.datastore = (BasicDatastore) (this.datastoreManager.openDatastore(getClass().getSimpleName()));
         }
